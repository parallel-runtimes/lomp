--- conflicted
+++ resolved
@@ -72,13 +72,8 @@
 get_target_property(LOMP_SOVERSION omp SOVERSION)
 configure_file(version.h.in version.h)
 
-<<<<<<< HEAD
 # Enable a compilation guard that enables us to tell if we're in the RTL
-target_compile_definitions(omp PRIVATE LOMP_BUILD_RTL=1)
-=======
-# enable a compilation guard that enables us to tell if we're in the RTL
 target_compile_definitions(omp PRIVATE LOMP_BUILD_RTL=1)
 
 # installation target
-install(TARGETS omp)
->>>>>>> 501addb7
+install(TARGETS omp)