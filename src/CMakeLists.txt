--- conflicted
+++ resolved
@@ -57,19 +57,15 @@
     target_link_libraries(omp ${LOMP_LIBNUMA})
 endif()
 
-<<<<<<< HEAD
+# Also link with libatomic if it's available
+add_libatomic(omp)
+
 # Pass information along to know if build is building a serial LOMP version
 if (LOMP_SERIAL)
     target_compile_definitions(omp PRIVATE LOMP_SERIAL=1)
 endif()
 
 # Store some metadata about the build in version.h
-=======
-# Also link with libatomic if it's available
-add_libatomic(omp)
-
-# store some metadata about the build in version.h
->>>>>>> e01700a0
 get_target_property(LOMP_COMPILE_OPTIONS omp COMPILE_OPTIONS)
 get_target_property(LOMP_COMPILE_DEFINITIONS omp COMPILE_DEFINITIONS)
 get_target_property(LOMP_VERSION omp VERSION)
