--- conflicted
+++ resolved
@@ -232,11 +232,7 @@
   }
 
   bool put(TaskDescriptor * task) {
-<<<<<<< HEAD
-    auto * node = new ListNode;
-=======
     auto * node = new ListNode{nullptr, task};
->>>>>>> 2279bfae
     std::lock_guard<Lock> lock_guard(lock);
     node->task = task;
     node->next = nullptr;
@@ -789,11 +785,7 @@
   auto * thread = Thread::getCurrentThread();
   auto * outer = thread->getCurrentTaskgroup();
 
-<<<<<<< HEAD
-  auto * inner = new Taskgroup(outer);
-=======
   auto * inner = memory::make_aligned_struct<Taskgroup>(outer);
->>>>>>> 2279bfae
   thread->setCurrentTaskgroup(inner);
 
 #if DEBUG_TASKING
