//===-- tasking.cc - OpenMP task support ------------------------*- C++ -*-===//
//
// Part of the LOMP project, under the Apache License v2.0 with LLVM Exceptions.
// See https://llvm.org/LICENSE.txt for license information.
// SPDX-License-Identifier: Apache-2.0 WITH LLVM-exception
//
//===----------------------------------------------------------------------===//

#include <cstring>
#include <ctime>
#include <cstdio>
#include <cassert>

#include <algorithm>
#include <array>
#include <deque>
#include <mutex>
#include <random>

#include "debug.h"

#include "tasking.h"
#include "threads.h"
#include "numa_support.h"

// Configuration options for the tasking support of LOMP
#define USE_LINKED_LIST_LIFO_TASK_POOL 0
#define USE_RESTR_LINKED_LIST_LIFO_TASK_POOL 0
#define USE_ARRAY_TASK_POOL 0
#define USE_DEQUE_TASK_POOL 1

#define TASK_POOL_MAX_SIZE 128

#define USE_SINGLE_TASK_POOL 0
#define USE_MULTI_TASK_POOL 1

#define USE_RANDOM_STEALING 0
#if (LOMP_TARGET_LINUX)
// This task stealing algorithm requires Linux support thread affinity.
#define USE_NUMA_AWARE_RANDOM_STEALING 1
#else
// Fallback implementation if we're not on a Linux system.
#define USE_ROUND_ROBIN_STEALING 1
#endif

#define DEBUG_TASKING 0

namespace lomp::Tasking {

template <class Lock, size_t maxSize>
struct TaskPoolDeque {
  TaskPoolDeque() : taskCount(0), pool() {}

  bool put(TaskDescriptor * task) {
    const std::lock_guard<Lock> guard(lock);
    if (taskCount >= maxSize) {
#if DEBUG_TASKING
      printf("put: task pool full, task=%p, #tasks=%ld, max size deque: %ld\n",
             task, taskCount, pool.size());
#endif
      return false;
    }

    pool.push_back(task);
    taskCount++;

#if DEBUG_TASKING
    printf("put: task=%p, #tasks=%ld, max size deque: %ld\n", task, taskCount,
           pool.size());
#endif
    return true;
  }

  TaskDescriptor * get() {
    TaskDescriptor * task = nullptr;
    const std::lock_guard<Lock> guard(lock);
    if (taskCount > 0) {
      task = pool.back();
      pool.pop_back();
      taskCount--;
    }
#if DEBUG_TASKING
    printf("get: task=%p, #tasks=%ld\n", task, taskCount);
#endif
    return task;
  }

  TaskDescriptor * steal() {
    TaskDescriptor * task = nullptr;
    const std::lock_guard<Lock> guard(lock);
    if (taskCount > 0) {
      task = pool.front();
      pool.pop_front();
      taskCount--;
    }
#if DEBUG_TASKING
    printf("steal: task=%p, #tasks=%ld\n", task, taskCount);
#endif
    return task;
  }

private:
  Lock lock;
  size_t taskCount;
  std::deque<TaskDescriptor *> pool;
};

template <class Lock, size_t maxSize>
struct TaskPoolArrayLIFO {
  TaskPoolArrayLIFO() : taskCount(0) {
    pool.fill(nullptr);
  }

  bool put(TaskDescriptor * task) {
    const std::lock_guard<Lock> guard(lock);
    if (taskCount >= maxSize) {
#if DEBUG_TASKING
      printf("put: task pool full, task=%p, #tasks=%ld\n", task, taskCount);
#endif
      return false;
    }
    pool[taskCount] = task;
    taskCount++;

#if DEBUG_TASKING
    printf("put: task=%p, #tasks=%ld\n", task, taskCount);
#endif
    return true;
  }

  TaskDescriptor * get() {
    TaskDescriptor * task = nullptr;
    const std::lock_guard<Lock> guard(lock);
    if (taskCount > 0) {
      task = pool[taskCount - 1];
      pool[taskCount - 1] = nullptr;
      taskCount--;
    }
#if DEBUG_TASKING
    printf("get: task=%p, #tasks=%ld\n", task, taskCount);
#endif
    return task;
  }

#if USE_MULTI_TASK_POOL
  TaskDescriptor * steal() {
    // As we only have a single task pool for all threads, steal() and
    // get() are equivalent.
    return get();
  }
#endif

private:
  size_t taskCount;
  std::array<TaskDescriptor *, maxSize> pool;
  Lock lock;
};

template <class Lock>
struct TaskPoolLinkedListLIFO {
  TaskPoolLinkedListLIFO() : head(nullptr), taskCount(0) {}

  bool put(TaskDescriptor * task) {
    auto node = new ListNode{nullptr, task};
    if (!node) {
      return false;
    }
    {
      const std::lock_guard<Lock> guard(lock);
      node->next = head;
      head = node;
      taskCount++;
#if DEBUG_TASKING
      printf("put: thread=%p, task=%p, #tasks=%ld, head=%p, head->next=%p\n",
             Thread::getCurrentThread(), task, taskCount, head,
             head ? head->next : nullptr);
#endif
    }
    return true;
  }

  TaskDescriptor * get() {
    ListNode * node = nullptr;
    TaskDescriptor * task = nullptr;
    const std::lock_guard<Lock> guard(lock);
    if (head) {
      node = head;
      head = head->next;
    }
    if (node) {
      task = node->task;
      delete node;
      taskCount--;
    }
    return task;
  }

#if USE_MULTI_TASK_POOL
  TaskDescriptor * steal() {
    // As we only have a single task pool for all threads, steal() and
    // get() are equivalent.
    return get();
  }
#endif

private:
  struct ListNode {
    ListNode * next;
    TaskDescriptor * task;
  };
  ListNode * head;
  size_t taskCount;
  Lock lock;
};

template <class Lock, size_t maxSize>
struct TaskPoolRestrictedLinkedListLIFO {
  TaskPoolRestrictedLinkedListLIFO() {
    head = nullptr;
    taskCount = 0;
  }

  bool put(TaskDescriptor * task) {
    ListNode * node = new ListNode;
    std::lock_guard<Lock> lock_guard(lock);
    node->task = task;
    node->next = nullptr;
    if (!node) {
      return false;
    }
    if (taskCount == maxSize) {
      return false;
    }
    if (head) {
      node->next = head;
      head = node;
    }
    else {
      head = node;
    }
    taskCount++;
#if DEBUG_TASKING
    printf("put: thread=%p, task=%p, #tasks=%ld, head=%p, head->next=%p\n",
           Thread::getCurrentThread(), task, taskCount, head,
           head ? head->next : nullptr);
#endif
    return true;
  }

  TaskDescriptor * get() {
    ListNode * node = nullptr;
    TaskDescriptor * task = nullptr;
    std::lock_guard<Lock> lock_guard(lock);
    if (head) {
      node = head;
      head = head->next;
    }
    if (node) {
      task = node->task;
      delete node;
      taskCount--;
    }
    return task;
  }

#if USE_MULTI_TASK_POOL
  TaskDescriptor * steal() {
    // As we only have a single task pool for all threads, steal() and
    // get() are equivalent.
    return get();
  }
#endif

private:
  struct ListNode {
    ListNode * next;
    TaskDescriptor * task;
  };
  ListNode * head;
  size_t taskCount;
  Lock lock;
};

#if USE_LINKED_LIST_LIFO_TASK_POOL
typedef TaskPoolLinkedListLIFO<std::mutex> TaskPoolImpl;
#endif
#if USE_RESTR_LINKED_LIST_LIFO_TASK_POOL
typedef TaskPoolRestrictedLinkedListLIFO<std::mutex, TASK_POOL_MAX_SIZE>
    TaskPoolImpl;
#endif
#if USE_ARRAY_TASK_POOL
typedef TaskPoolArrayLIFO<std::mutex, TASK_POOL_MAX_SIZE> TaskPoolImpl;
#endif
#if USE_DEQUE_TASK_POOL
typedef TaskPoolDeque<std::mutex, TASK_POOL_MAX_SIZE> TaskPoolImpl;
#endif

struct TaskPool : private TaskPoolImpl {
  using TaskPoolImpl::get;
  using TaskPoolImpl::put;
#if USE_MULTI_TASK_POOL
  using TaskPoolImpl::steal;
#endif
};

TaskPool * TaskPoolFactory() {
  TaskPool * pool;
#if USE_SINGLE_TASK_POOL
  static TaskPool taskPool{};
  pool = &taskPool;
#endif
#if USE_MULTI_TASK_POOL
  pool = new TaskPool{};
#endif
#if DEBUG_TASKING
  printf("task pool factory, task pool %p\n", pool);
#endif
  return pool;
}

TaskDescriptor::Closure * TaskToClosure(TaskDescriptor * task) {
  // Return a pointer to the closure contained in this task object.
  return &task->closure;
}

TaskDescriptor * ClosureToTask(TaskDescriptor::Closure * closure) {
  // Determine the offset at which the closure object is embedded within the
  // task object.
  TaskDescriptor * dummy = nullptr;
  size_t offset = ((char *)&dummy->closure) - ((char *)&dummy->metadata);

  // Subtract offset from closure pointer and return reconstructed task
  // pointer.
  dummy = (TaskDescriptor *)(((char *)closure) - offset);
  return dummy;
}

size_t ComputeAllocSize(size_t sizeOfTaskClosure, size_t sizeOfShareds) {
  auto allocDiff = sizeof(TaskDescriptor) - sizeof(TaskDescriptor::Closure);
  return std::max(sizeof(TaskDescriptor::Closure), sizeOfTaskClosure) +
         sizeOfShareds + allocDiff;
}

TaskDescriptor * AllocateTask(size_t sizeOfTaskClosure, size_t sizeOfShareds) {
  auto allocSize = ComputeAllocSize(sizeOfTaskClosure, sizeOfShareds);
  auto task = static_cast<TaskDescriptor *>(malloc(allocSize));
  if (!task) {
    // TODO: handle this error
  }
#if DEBUG_TASKING
  memset(static_cast<void *>(task), 0, allocSize);
  printf("create task: sizeof(Task)=%ld, sizeOfTaskClosure=%ld, "
         "sizeOfShareds=%ld, task=%p\n",
         sizeof(TaskDescriptor), sizeOfTaskClosure, sizeOfShareds, task);
#endif
  return task;
}

void InitializeTaskDescriptor(TaskDescriptor * task, size_t sizeOfTaskClosure,
                              size_t sizeOfShareds, ThunkPointer task_entry) {
  auto thread = Thread::getCurrentThread();
  auto taskgroup = thread->getCurrentTaskgroup();

  // if task-private variables have been allocated, record the location
  // of the task-private space in the task descriptor
  if (sizeOfShareds > 0) {
    size_t offset = sizeof(task->metadata) + sizeOfTaskClosure;
    task->closure.data = ((char *)task) + offset;
#if DEBUG_TASKING
    printf("offset = %ld, relative=%ld\n",
           ((char *)task->closure.data) - ((char *)task),
           ((char *)task->closure.data) - ((char *)&task->closure));
#endif
  }
  else {
    task->closure.data = nullptr;
  }
  task->closure.routine = task_entry;

  // Set the default calling convention for thunk functions to LLVM's.
  task->closure.thunkType = TaskDescriptor::ThunkType::LLVMStyle;

  // initialize the the child-parent relationship
  task->metadata.flags = TaskDescriptor::Flags::Created;
  task->metadata.childTasks.store(0);
  task->metadata.thread = thread;
  task->metadata.parent = thread->getCurrentTask();
  task->metadata.taskgroup = taskgroup;

#if DEBUG_TASKING
  printf("init task: thread=%p, task=%p, closure=%p, task->data=%p, "
         "task->parent=%p, task->taskgroup=%p\n",
         Thread::getCurrentThread(), task, &task->closure, task->closure.data,
         task->metadata.parent, task->metadata.taskgroup);
#endif
}

void PrepareTask(TaskDescriptor * task) {
  auto thread = Thread::getCurrentThread();
  auto team = thread->getTeam();

  // Count this task as being created for determining how many tasks are left to
  // be executed.
  assert(team->activeTasks.load() >= 0);
  ++team->activeTasks;

  // Record that a new child has been created and increment the parent's child
  // counter (or in the thread descriptor if the task is coming from an implicit
  // task).
  if (task->metadata.parent) {
    assert(task->metadata.parent->metadata.childTasks.load() >= 0);
    task->metadata.parent->metadata.childTasks++;
  }
  else {
    assert(task->metadata.thread->childTasks.load() >= 0);
    task->metadata.thread->childTasks++;
  }
 
  // Now we have to also record this task as active for a potentially active
  // taskgroup
  if (auto taskgroup = task->metadata.taskgroup; taskgroup) {
    assert(taskgroup->activeTasks.load() >= 0);
    taskgroup->activeTasks++;
  }
}

bool StoreTask(TaskDescriptor * task) {
  auto taskPool = Thread::getCurrentThread()->getTaskPool();
  
  // Try to put the task into the pool.
  if (taskPool->put(task)) {
    return true;
  } else {
    // There was no free slot in the task pool. Execute the task immediately,
    // to avoid a stall of execution.
    InvokeTask(task);
    return false;
  }
}

void FreeTask(TaskDescriptor * task) {
  // memset(task, 0, sizeof(TaskDescriptor));
  free(task);
}

void FreeTaskAndAncestors(TaskDescriptor * task) {
  // This lock prevents freeing tasks while another thread is also attempting to
  // purge completed tasks.
  static std::mutex lock;
  std::lock_guard<std::mutex> guard(lock);
  size_t children = 0;

#if DEBUG_TASKING
  auto thread = Thread::getCurrentThread();
  int tid = thread->getLocalId();
#endif

  // Determine how many children of the task are still registered in the system
  // as executing.
  children = task->metadata.childTasks;
  while (!children) {
    // The task does not have any active children and is flagged as completed,
    // so it can be deallocated and we can proceed to the parent task in the
    // ancestor chain.
    if (task->metadata.flags == TaskDescriptor::Flags::Completed) {
      TaskDescriptor * purge = task;
      task = task->metadata.parent;
#if DEBUG_TASKING
      printf("FreeTaskAndAncestors: freeing task %p in thread %d\n", purge,
             tid);
#endif
      FreeTask(purge);
    }

    // If a (ancestor) task is reached that is still actively executing, we
    // abort walking the ancestor chain, as anything above (incl this task)
    // cannot be deallocated.
    if (!task || task->metadata.flags != TaskDescriptor::Flags::Completed)
      break;
    children = task->metadata.childTasks;
  }
}

void InvokeTask(TaskDescriptor * task) {
  auto thread = Thread::getCurrentThread();
  auto team = thread->getTeam();
  int32_t gtid = 0;

  // store the reference to the previously running task
  TaskDescriptor * previous = thread->getCurrentTask();

#if DEBUG_TASKING
  printf("executing task: thread=%p, prev task=%p, new task=%p, "
         "task->data=%p\n",
         thread, previous, task, task->closure.data);
#endif

  // Set the thread's current task pointer to the to-be-executed
  // task and execute the task's code.
  thread->setCurrentTask(task);
  task->metadata.flags = TaskDescriptor::Flags::Executing;

  // Determine the calling conventions for the thunk function and use the proper
  // function pointer and way of passing in the task's data area.
  switch (task->closure.thunkType) {
  case TaskDescriptor::ThunkType::LLVMStyle:
    task->closure.routine(gtid, &task->closure);
    break;
#if (LOMP_GNU_SUPPORT)
  case TaskDescriptor::ThunkType::GNUStyle:
    task->closure.gnuRoutine(task->closure.data);
    break;
#endif
  default:
    fatalError("Unknown thunk calling style %d.", task->closure.thunkType);
  }

  // Mark the task as completed and do all the book keeping
  CompleteTask(task);

  // Free the task descriptor and garbage-collect (grand)parent tasks that are
  // still pointing to this child task.
  if (task->metadata.childTasks == 0) {
    FreeTaskAndAncestors(task);
  }

  // Restore the previous reference to the previously executing task.
  thread->setCurrentTask(previous);
}

void CompleteTask(TaskDescriptor * task) {
  auto thread = Thread::getCurrentThread();
  auto team = thread->getTeam();

  task->metadata.flags = TaskDescriptor::Flags::Completed;

  // When this task finished, the parent task now has one child task left
  // to wait for (if the parent task is waiting)
  if (task->metadata.parent) {
#if DEBUG_TASKING
    printf("dec cntr: parent=%p\n", task->metadata.parent);
#endif
    task->metadata.parent->metadata.childTasks--;
    assert(task->metadata.parent->metadata.childTasks.load() >= 0);
  }
  else {
    task->metadata.thread->childTasks--;
    assert(task->metadata.thread->childTasks.load() >= 0);
  }

  // Now we have to also record this task as being no longer active for a
  // potentially active taskgroup
  if (auto taskgroup = task->metadata.taskgroup; taskgroup) {
    --taskgroup->activeTasks;
    assert(taskgroup->activeTasks.load() >= 0);
  }

  // And, finally, record the task as being done for the parallel region
  --team->activeTasks;
  assert(team->activeTasks.load() >= 0);
}

<<<<<<< HEAD
#if USE_RANDOM_STEALING
size_t GetRandomNumber(size_t min, size_t max) {
#if LOMP_SERIAL
  static std::mt19937 generator(clock());
#else
  static thread_local std::mt19937 generator(clock());
#endif
  std::uniform_int_distribution<size_t> distribution(min, max);
  return distribution(generator);
}
#endif

=======
>>>>>>> e01700a0
#if USE_MULTI_TASK_POOL
#if USE_ROUND_ROBIN_STEALING
struct RoundRobinStealTask {
  TaskDescriptor * operator()() {
    auto thread = Thread::getCurrentThread();
    auto team = thread->getTeam();
    auto me = thread->getLocalId();
    auto teamSize = team->getCount();
    TaskDescriptor * task = nullptr;
    for (size_t i = 0; i < teamSize; ++i) {
      // Start looking for a task in task pool of the next door neighbour.
      auto victim = team->getThread((me + i) % teamSize);
      auto victimPool = victim->getTaskPool();
      task = victimPool->steal();
      if (!task) {
        continue;
      }
      else {
        break;
      }
    }
    return task;
  }
};
#endif

#if USE_RANDOM_STEALING
struct RandomStealTask {
  TaskDescriptor * operator()() {
    auto thread = Thread::getCurrentThread();
    auto team = thread->getTeam();
    auto me = thread->getLocalId();
    auto teamSize = team->getCount();
    TaskDescriptor * task = nullptr;

    // Pick a random victim task pool and return it.
    auto rnd = thread->nextRandom();
    auto victimID = (me + rnd) % teamSize;
    auto * victimPool = team->getThread(victimID)->getTaskPool();
    task = victimPool->steal();
    return task;
  }
};
#endif

#if USE_NUMA_AWARE_RANDOM_STEALING
struct NumaStealStask {
  TaskDescriptor * operator()() {
    auto thread = Thread::getCurrentThread();
    TaskDescriptor * task = nullptr;

    // Determine NUMA domain of the thief
    auto numberOfDomains = numa::GetNumberOfNumaDomains();
    auto myCore = numa::GetCoreForThread(thread);
    if (myCore == -1) {
      // for some reason we could not determine the core that this thread
      // was execution on.
      lomp::printWarning(
          "NUMA database did return a proper core ID for thread %p", thread);
      return nullptr;
    }
    auto myDomain = numa::GetNumaDomain(myCore);

    // The algorithm starts with the current NUMA domain and goes round robin
    // until a task has been stolen or we reach the last NUMA domain.
    for (size_t domain = 0; domain < numberOfDomains && !task; ++domain) {
      // Determine the victim domain, its array of core IDs, and the number of
      // cores in this domain.  We have to do this for each domain, as each
      // domain can have a different number of cores.
      auto victimDomain = (myDomain + domain) % numberOfDomains;
      auto coresDomain = numa::GetCoresForNumaDomain(victimDomain);
      auto numberOfCoresDomain = coresDomain.size();

      // Go through all the cores of this NUMA domain and check if a task has
      // been stolen.  We do not check the current core, as it has no task in
      // the task pool (it's trying to steal, as it ran our of tasks!).
      for (size_t victimCore = 0; victimCore < numberOfCoresDomain && !task;
           ++victimCore) {
        // Translate domain-local core ID into global core ID
        auto globalCoreID = coresDomain.at(victimCore);

        // Skip thief
        if (myCore == globalCoreID) {
          continue;
        }

        // Determine the thread has is registered to run on this core.
        auto victimThread = numa::GetThreadForCore(globalCoreID);
        if (victimThread) {
          auto victimPool = victimThread->getTaskPool();
          task = victimPool->steal();
        }
      }
    }

    return task;
  }
};
#endif

#if USE_ROUND_ROBIN_STEALING
typedef RoundRobinStealTask StealTaskImpl;
#endif
#if USE_RANDOM_STEALING
typedef RandomStealTask StealTaskImpl;
#endif
#if USE_NUMA_AWARE_RANDOM_STEALING
typedef NumaStealStask StealTaskImpl;
#endif
#endif

struct StealTask : private StealTaskImpl {
  using StealTaskImpl::operator();
};

bool ScheduleTask() {
  auto thread = Thread::getCurrentThread();
  auto taskPool = thread->getTaskPool();
  bool result = false;

  // Try to retrieve a task from the task pool.
  TaskDescriptor * task = taskPool->get();

#if USE_MULTI_TASK_POOL
  if (!task) {
    // No task available in the local pool, so steal from another threads task pool.
    task = StealTask{}();
  }
#endif

  // If a task was retrieved from the task pool, invoke its closure and execute
  // the task.
  if (task) {
#if DEBUG_TASKING
    printf("invoking task from pool: task=%p\n", task);
#endif
    InvokeTask(task);
    result = true;
  }
  return result;
}

void TaskExecutionBarrier(bool internalBarrier) {
  auto thread = Thread::getCurrentThread();
  auto team = thread->getTeam();
  size_t teamSize = team->getCount();
  size_t goal = internalBarrier ? teamSize : 0;
#if DEBUG_TASKING
  printf("thread %d: barrier, start task execution (goal %ld)\n",
         thread->getLocalId(), goal);
#endif
  while (team->activeTasks.load() != goal) {
    while (ScheduleTask())
      ;
  }
#if DEBUG_TASKING
  printf("thread %d: barrier, done task execution\n", thread->getLocalId());
#endif
}

bool TaskWait() {
  // Determine the task that executes the encountered taskwait: it is the
  // currently scheduled task on the current threads.
  auto thread = Thread::getCurrentThread();
  TaskDescriptor * parent = thread->getCurrentTask();

  if (parent) {
#if DEBUG_TASKING
    printf("taskwait/explicit: thread=%p, task=%p, childTasks=%d\n", thread,
           parent, parent->metadata.childTasks.load());
#endif

    // Wait at this point until a direct descendant tasks of this parent task
    // have completed.
    while (parent->metadata.childTasks) {
      // The current task has to wait, and so we try to find a different task
      // to execute to not waste cycles by just spin waiting.
      ScheduleTask();
#if DEBUG_TASKING
      printf("taskwait/explicit: thread=%p, task=%p, childTasks=%d\n", thread,
             parent, parent->metadata.childTasks.load());
#endif
    }
  }
  else {
#if DEBUG_TASKING
    printf("taskwait/implicit: thread=%p, childTasks=%ld\n", thread,
           thread->childTasks.load());
#endif

    // Wait at this point until a direct descendant tasks of this parent task
    // have completed.
    while (thread->childTasks) {
      // The current task has to wait, and so we try to find a different task
      // to execute to not waste cycles by just spin waiting.
      ScheduleTask();
#if DEBUG_TASKING
      printf("taskwait/implicit: thread=%p, childTasks=%ld\n", thread,
             thread->childTasks.load());
#endif
    }
  }
  return true;
}

void TaskgroupBegin() {
  auto thread = Thread::getCurrentThread();
  auto outer = thread->getCurrentTaskgroup();

  auto inner = new Taskgroup(outer);
  thread->setCurrentTaskgroup(inner);

#if DEBUG_TASKING
  auto id = thread->getLocalId();
  printf("thread %d, taskgroup=%p\n", id, inner);
#endif
}

void TaskgroupEnd() {
  auto thread = Thread::getCurrentThread();
  auto taskgroup = thread->getCurrentTaskgroup();

#if DEBUG_TASKING
  auto id = thread->getLocalId();
  printf("thread %d, taskgroup %p: enter wait for %ld child tasks\n", id,
         taskgroup, taskgroup->activeTasks.load());
#endif
  // When this call happens, we can be sure that a task group is active, or the
  // compiler did something really wrong.
  if (taskgroup) {
    while (taskgroup->activeTasks) {
      // The current task has to wait, and so we try to find a different task
      // to execute to not waste cycles by just spin waiting.
      ScheduleTask();

      // TODO: do we want to use the same pattern here as in the Taskbarrier() i
      // implementation:
      // while (ScheduleTask())
      //   ;
    }

    auto outer = taskgroup->outer;
    thread->setCurrentTaskgroup(outer);
  }
}

} // namespace lomp::Tasking<|MERGE_RESOLUTION|>--- conflicted
+++ resolved
@@ -560,21 +560,6 @@
   assert(team->activeTasks.load() >= 0);
 }
 
-<<<<<<< HEAD
-#if USE_RANDOM_STEALING
-size_t GetRandomNumber(size_t min, size_t max) {
-#if LOMP_SERIAL
-  static std::mt19937 generator(clock());
-#else
-  static thread_local std::mt19937 generator(clock());
-#endif
-  std::uniform_int_distribution<size_t> distribution(min, max);
-  return distribution(generator);
-}
-#endif
-
-=======
->>>>>>> e01700a0
 #if USE_MULTI_TASK_POOL
 #if USE_ROUND_ROBIN_STEALING
 struct RoundRobinStealTask {
