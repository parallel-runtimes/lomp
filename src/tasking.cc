--- conflicted
+++ resolved
@@ -441,13 +441,8 @@
 }
 
 bool StoreTask(TaskDescriptor * task) {
-<<<<<<< HEAD
-  auto taskPool = Thread::getCurrentThread()->getTaskPool();
-
-=======
   auto * taskPool = Thread::getCurrentThread()->getTaskPool();
-  
->>>>>>> cb3940da
+
   // Try to put the task into the pool.
   if (taskPool->put(task)) {
     return true;
