cmake_minimum_required(VERSION 3.13.0)

project(lomp)

# General project options
enable_testing()

# By default, we want to build in Release mode
if(NOT CMAKE_BUILD_TYPE)
    set(CMAKE_BUILD_TYPE "Release" CACHE STRING "Choose the type of build." FORCE)
endif()
message(STATUS "Build type set to: ${CMAKE_BUILD_TYPE}")


# Project languages
enable_language(CXX)
enable_language(C)

# We use C11 and C++17 and we do not want GNU extensions
set(CMAKE_C_STANDARD 11)
set(CMAKE_CXX_STANDARD 17)
set(CMAKE_C_EXTENSIONS OFF)
set(CMAKE_CXX_EXTENSIONS OFF)

# set(CMAKE_VERBOSE_MAKEFILE on)

# define LOMP specific configuration options
option(LOMP_WARN_API_STUBS "Warn about missing API entry points" ON)
option(LOMP_WARN_ARCH_FEATURES "Warn about missing implementations for arch features" ON)
option(LOMP_GNU_SUPPORT "Build GNU-style runtime entry points" OFF)
option(LOMP_ICC_SUPPORT "Build additional entry points for Intel classic compilers" OFF)
option(LOMP_MICROBM_WITH_LOMP "Use LOMP for micro-benchmarks" OFF)
option(LOMP_BUILD_MICROBM "Build micro-benchmarks" ON)
option(LOMP_BUILD_EXAMPLES "Build example programs" ON)
option(LOMP_SERIAL "Build a serial version of the LOMP library" OFF)
option(LOMP_SHARED_LIB "Build a shared-library version of LOMP" ON)

# Assume aarch64 v8.1a architecture by default.
<<<<<<< HEAD
SET(LOMP_ARM64_ARCHITECTURE "armv8.1-a" CACHE STRING "Detailed aarch64 architecture passed to -march=")
=======
set(LOMP_ARM64_ARCHITECTURE "armv8.1a" CACHE STRING "Detailed aarch64 architecture passed to -march=")
>>>>>>> 2ceb48e4
include(CheckCXXCompilerFlag)

# look for Git
find_package(Git)

# Detect unsupported compilers
if(CMAKE_CXX_COMPILER_ID STREQUAL "Clang")
elseif(CMAKE_CXX_COMPILER_ID STREQUAL "AppleClang")
# Apple Clang does not support OpenMP itself, but should still be able
# to build the runtime. (Just not run the tests)
elseif(CMAKE_CXX_COMPILER_ID STREQUAL "Intel")
elseif(CMAKE_CXX_COMPILER_ID STREQUAL "GNU")
    add_compile_definitions(LOMP_GCC_BUILD=1)
    add_link_options(-latomic)
else()
    message(FATAL_ERROR
            "Unknown compiler: " ${CMAKE_CXX_COMPILER_ID} ".  Please use clang or Intel compilers instead.")
endif()

# detect the operating system
execute_process(COMMAND uname COMMAND tr -d '\n' OUTPUT_VARIABLE LOMP_TARGET_OS)
message(STATUS "Target system: ${LOMP_TARGET_OS}")

# Detect the machine architecture
execute_process(COMMAND arch COMMAND tr -d '\n' OUTPUT_VARIABLE LOMP_TARGET_ARCH)
message(STATUS "Architecture: ${LOMP_TARGET_ARCH}")

if (${LOMP_TARGET_ARCH} STREQUAL "aarch64")
   add_compile_options(-march=${LOMP_ARM64_ARCHITECTURE})
   message("-- LOMP_ARM64_ARCHITECTURE=${LOMP_ARM64_ARCHITECTURE} => -march=${LOMP_ARM64_ARCHITECTURE}")
   add_compile_definitions(LOMP_ARM64_ARCHITECTURE=${LOMP_ARM64_ARCHITECTURE})   
endif()

# find all LOMP source files
file(GLOB_RECURSE LOMP_SOURCE_FILES ${PROJECT_SOURCE_DIR}/*.cc
                                    ${PROJECT_SOURCE_DIR}/*.c
                                    ${PROJECT_SOURCE_DIR}/*.h)

# find clang-format and enable "format" target if found
find_program(LOMP_CLANG_FORMAT "clang-format")
if(LOMP_CLANG_FORMAT)
    message(STATUS "Found clang-format.  Enabling \"format\" target.")
    add_custom_target(format
                      COMMAND clang-format -i ${LOMP_SOURCE_FILES})
endif()

# find clang-tidy and enable "check" target if found
find_program(LOMP_CLANG_TIDY "clang-tidy")
if (LOMP_CLANG_TIDY)
    message(STATUS "Found clang-tidy.  Enabling \"check\" target.")
    add_custom_target(check
                      COMMAND clang-tidy ${LOMP_SOURCE_FILES} -- -std=c++17)
endif()

# add a custom clean target to tidy up the source tree
file(GLOB_RECURSE LOMP_EDITOR_BACKUPS ${PROJECT_SOURCE_DIR}/*.bak
                                      ${PROJECT_SOURCE_DIR}/*.~)
add_custom_target(realclean COMMAND rm -vf ${LOMP_EDITOR_BACKUPS})


if(${LOMP_TARGET_ARCH} STREQUAL "x86_64")
    # If we are building for a Intel64 machine, check for Intel TSX
    check_cxx_compiler_flag("-mrtm" LOMP_HAVE_RTM)

    # On X86_64 check for cmpxchg16b support
    check_cxx_compiler_flag("-mcx16" LOMP_HAVE_CMPXCHG16B)
endif()

# Some macros to ease dealing with compiler flags
macro(add_mrtm_flag target)
    if(LOMP_HAVE_RTM)
        target_compile_options(${target} BEFORE PRIVATE -mrtm)
        target_compile_definitions(${target} PRIVATE -DLOMP_HAVE_RTM=1)
    endif()
endmacro(add_mrtm_flag)
macro(add_mcx16_flag target)
    if(LOMP_HAVE_CMPXCHG16B)
        target_compile_options(${target} BEFORE PRIVATE -mcx16)
        target_compile_definitions(${target} PRIVATE -DLOMP_HAVE_CMPXCHG16B=1)
    endif()
endmacro(add_mcx16_flag)

# Find libatomic and and define macro to add where we need libatomic
find_library(LOMP_LIBATOMIC NAMES libatomic${LOMP_SHAREDLIB_SUFFIX}
                                  libatomic${LOMP_SHAREDLIB_SUFFIX}.1)
message(STATUS "Found libatomic: ${LOMP_LIBATOMIC}")
macro(add_libatomic target)
    if (LOMP_LIBATOMIC)
        target_compile_definitions(${target} PRIVATE LOMP_HAVE_LIBATOMIC=1)
        target_link_libraries(${target} ${LOMP_LIBATOMIC})
    endif()
endmacro(add_libatomic)

# Determine Git commit ID
if(Git_FOUND)
    execute_process (
        COMMAND ${GIT_EXECUTABLE} rev-parse --short HEAD
        WORKING_DIRECTORY ${CMAKE_SOURCE_DIR}
        OUTPUT_VARIABLE LOMP_GIT_COMMIT_ID
        OUTPUT_STRIP_TRAILING_WHITESPACE
    )
else()
    set(LOMP_GIT_COMMIT_ID "unknown")
endif()
message (STATUS "LOMP build with Git commit ID: ${LOMP_GIT_COMMIT_ID}")

message(STATUS "Use LOMP for micro-benchmarks (LOMP_MICROBM_WITH_LOMP): ${LOMP_MICROBM_WITH_LOMP}")
message(STATUS "Warn about missing API entry points (LOMP_WARN_API_STUBS): ${LOMP_WARN_API_STUBS}")
message(STATUS "Warn about missing implementations for arch features (LOMP_WARN_ARCH_FEATURES): ${LOMP_WARN_ARCH_FEATURES}")
message(STATUS "Build example programs: ${LOMP_BUILD_EXAMPLES}")
message(STATUS "Build micro-benchmarks: ${LOMP_BUILD_MICROBM}")
message(STATUS "Build shared-library version of LOMP: " ${LOMP_SHARED_LIB})

# set the CMake flags for static vs shared libraries
set(BUILD_SHARED_LIB ${LOMP_SHARED_LIB})

# Add our own include directory that contains the omp.h header file
include_directories(./include)
include_directories(./src)

# Build the runtime library
add_subdirectory(src)

if(LOMP_BUILD_EXAMPLES)
    # Build the example programs
    add_subdirectory(examples)
endif()

# Build the tests
add_subdirectory(tests)

if(LOMP_BUILD_MICROBM)
    # Build the micro-benchmarks
    add_subdirectory(microBM)
endif()<|MERGE_RESOLUTION|>--- conflicted
+++ resolved
@@ -36,11 +36,7 @@
 option(LOMP_SHARED_LIB "Build a shared-library version of LOMP" ON)
 
 # Assume aarch64 v8.1a architecture by default.
-<<<<<<< HEAD
 SET(LOMP_ARM64_ARCHITECTURE "armv8.1-a" CACHE STRING "Detailed aarch64 architecture passed to -march=")
-=======
-set(LOMP_ARM64_ARCHITECTURE "armv8.1a" CACHE STRING "Detailed aarch64 architecture passed to -march=")
->>>>>>> 2ceb48e4
 include(CheckCXXCompilerFlag)
 
 # look for Git
