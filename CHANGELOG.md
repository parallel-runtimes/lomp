--- conflicted
+++ resolved
@@ -1,9 +1,6 @@
 # Version "next"
-<<<<<<< HEAD
-* Implement a serial version of LOMP runtime.
+* Feature: Implement a serial version of LOMP runtime.
 * Documentation: added `critical` construct to README.md.
-=======
-* Documentation: added `critical` construct to README.md
 * Add entrypoints for tasks with `if(0)` clause.
 * Update the micro-benchmarks to alow measurement with each core
   active in the loadsStores benchmark, and allocate the relevant
@@ -11,7 +8,6 @@
 * Add the ability to read multiple experiments from a single file, and
   to plot heatmaps to plot.py
 * Improve the detection of some Arm architecture cores.
->>>>>>> 6a5761d2
 
 # Version 0.1
 * Initial release of the LOMP runtime library
